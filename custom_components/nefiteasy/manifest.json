--- conflicted
+++ resolved
@@ -13,9 +13,5 @@
   "requirements": [
     "aionefit-updated==0.15"
   ],  
-<<<<<<< HEAD
-  "version": "0.4.3b0"
-=======
   "version": "0.4.4"
->>>>>>> 60c1bed0
 }