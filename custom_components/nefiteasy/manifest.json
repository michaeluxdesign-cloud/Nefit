{
  "domain": "nefiteasy",
  "name": "Nefit Easy Bosch Thermostat",
  "codeowners": [
    "@ksya",
    "@marconfus"
  ],
  "config_flow": true,
  "dependencies": [],
  "documentation": "https://github.com/ksya/ha-nefiteasy",
  "iot_class": "cloud_polling",
  "issue_tracker": "https://github.com/ksya/ha-nefiteasy/issues",
  "requirements": [
    "aionefit-updated==0.15"
  ],  
<<<<<<< HEAD
  "version": "0.4.3b0" 
=======
  "version": "0.4.2" 
>>>>>>> b07f9d8f
}<|MERGE_RESOLUTION|>--- conflicted
+++ resolved
@@ -13,9 +13,5 @@
   "requirements": [
     "aionefit-updated==0.15"
   ],  
-<<<<<<< HEAD
-  "version": "0.4.3b0" 
-=======
-  "version": "0.4.2" 
->>>>>>> b07f9d8f
+  "version": "0.4.3b0"
 }