"""Support for first generation Bosch smart home thermostats: Nefit Easy, Junkers CT100 etc."""

import asyncio
from datetime import timedelta
import logging
import re

from aionefit import NefitCore
import voluptuous as vol

from homeassistant import config_entries

# from homeassistant.config_entries import ConfigEntry
from homeassistant.const import EVENT_HOMEASSISTANT_STOP
from homeassistant.exceptions import ConfigEntryNotReady
from homeassistant.helpers import config_validation as cv
from homeassistant.helpers.update_coordinator import DataUpdateCoordinator, UpdateFailed

from .const import (
    CONF_ACCESSKEY,
    CONF_DEVICES,
    CONF_MAX_TEMP,
    CONF_MIN_TEMP,
    CONF_NAME,
    CONF_PASSWORD,
    CONF_SENSORS,
    CONF_SERIAL,
    CONF_SWITCHES,
    CONF_TEMP_STEP,
    DOMAIN,
    SENSOR_TYPES,
    STATE_CONNECTED,
    STATE_CONNECTION_VERIFIED,
    STATE_ERROR_AUTH,
    STATE_INIT,
    SWITCH_TYPES,
    short,
    url,
)

_LOGGER = logging.getLogger(__name__)

CONNECTION_SCHEMA = vol.Schema(
    {
        vol.Required(CONF_SERIAL): cv.string,
        vol.Required(CONF_ACCESSKEY): cv.string,
        vol.Required(CONF_PASSWORD): cv.string,
        vol.Optional(CONF_NAME, default="Nefit"): cv.string,
        vol.Optional(CONF_SENSORS, default=list(SENSOR_TYPES)): vol.All(
            cv.ensure_list, [vol.In(SENSOR_TYPES)]
        ),
        vol.Optional(CONF_SWITCHES, default=list(SWITCH_TYPES)): vol.All(
            cv.ensure_list, [vol.In(SWITCH_TYPES)]
        ),
        vol.Optional(CONF_MIN_TEMP, default=10): cv.positive_int,
        vol.Optional(CONF_MAX_TEMP, default=28): cv.positive_int,
        vol.Optional(CONF_TEMP_STEP, default=0.5): cv.small_float,
    }
)

CONFIG_SCHEMA = vol.Schema(
    {
        DOMAIN: vol.Schema(
            {
                vol.Required(CONF_DEVICES): vol.All(
                    cv.ensure_list, [CONNECTION_SCHEMA]
                ),  # array of serial, accesskey, password
            }
        )
    },
    extra=vol.ALLOW_EXTRA,
)

DOMAINS = ["climate", "sensor", "switch"]


async def async_setup(hass, config):
    """Set up the nefiteasy component."""
    if DOMAIN not in config:
        return True

    conf = config[DOMAIN]

    if CONF_DEVICES not in conf:
        return True

    for device_conf in conf[CONF_DEVICES]:
        hass.async_create_task(
            hass.config_entries.flow.async_init(
                DOMAIN,
                context={"source": config_entries.SOURCE_IMPORT},
                data=device_conf,
            )
        )

    return True


async def async_setup_entry(hass, entry: config_entries.ConfigEntry):
    """Set up the nefiteasy component."""
    hass.data.setdefault(DOMAIN, {})

    hass.data[DOMAIN][entry.entry_id] = {}

    credentials = dict(entry.data)
    client = NefitEasy(hass, credentials)

    await client.connect()
    _LOGGER.debug("Is connected state? %s", client.connected_state)

    if client.connected_state == STATE_CONNECTION_VERIFIED:
        hass.data[DOMAIN][entry.entry_id]["client"] = client
        _LOGGER.info(
            "Successfully connected %s to Nefit device!",
            credentials.get(CONF_SERIAL),
        )
    else:
        raise ConfigEntryNotReady

    await client.async_refresh()

    for domain in DOMAINS:
        hass.async_create_task(
            hass.config_entries.async_forward_entry_setup(entry, domain)
        )

    return True


async def async_unload_entry(hass, entry: config_entries.ConfigEntry):
    """Unload nefit easy component."""
    if not all(
        await asyncio.gather(
            *[
                hass.config_entries.async_forward_entry_unload(entry, component)
                for component in DOMAINS
            ]
        )
    ):
        return False

    client = hass.data[DOMAIN][entry.entry_id]["client"]

    await client.shutdown("Unload entry")

    hass.data[DOMAIN].pop(entry.entry_id)

    return True


class NefitEasy(DataUpdateCoordinator):
    """Supporting class for nefit easy."""

    def __init__(self, hass, config):
        """Initialize nefit easy component."""
        _LOGGER.debug("Initialize Nefit class")

        self._data = {}  # stores device states and values
        self._event = asyncio.Event()
        self.hass = hass
        self.connected_state = STATE_INIT
        self.expected_end = False
        self.is_connecting = False
        self.serial = config[CONF_SERIAL]
        self._config = config
        self._request = None

        self.nefit = NefitCore(
            serial_number=config[CONF_SERIAL],
            access_key=config[CONF_ACCESSKEY],
            password=config[CONF_PASSWORD],
            message_callback=self.parse_message,
        )

        self.nefit.failed_auth_handler = self.failed_auth_handler
        self.nefit.no_content_callback = self.no_content_callback
        self.nefit.session_end_callback = self.session_end_callback

        self._urls = {}
        self._status_keys = {}
        self._presence_init = False

        update_interval = timedelta(seconds=60)

        super().__init__(
            hass,
            _LOGGER,
            name=DOMAIN,
            update_interval=update_interval,
        )

    async def add_key(self, key, typeconf):
        """Add key to list of endpoints."""
        if url in typeconf:
            self._urls[typeconf[url]] = {"key": key, short: typeconf.get(short)}
        elif short in typeconf:
            self._status_keys[typeconf[short]] = key

    async def connect(self):
        """Connect to nefit easy."""
        _LOGGER.debug("Starting connecting..")
        if not self.is_connecting:
            self.is_connecting = True
            retries_connection = 0

            while self.connected_state != STATE_CONNECTED and retries_connection < 3:
                await self.nefit.connect()
                _LOGGER.debug("Waiting for connected event")
                try:
                    await asyncio.wait_for(
                        self.nefit.xmppclient.connected_event.wait(), timeout=29.0
                    )
                    self.connected_state = STATE_CONNECTED
                    _LOGGER.debug("adding stop listener")
                    self.hass.bus.async_listen_once(
                        EVENT_HOMEASSISTANT_STOP, self.shutdown
                    )
                except asyncio.TimeoutError:
                    _LOGGER.debug(
                        "TimeoutError on waiting for connected event (connection retries=%d)",
                        retries_connection,
                    )
                    retries_connection = retries_connection + 1
                except:  # noqa: E722 pylint: disable=bare-except
                    _LOGGER.debug("Unknown error")

            # test password for decrypting messages if connected
            if self.connected_state == STATE_CONNECTED:
                _LOGGER.info(
                    "Testing connection (connect retries=%d)", retries_connection
                )
                retries_validation = 0
                while (
                    self.connected_state != STATE_CONNECTION_VERIFIED
                    and retries_validation < 3
                ):
                    try:
                        self.nefit.get("/gateway/brandID")
                        await asyncio.wait_for(
                            self.nefit.xmppclient.message_event.wait(), timeout=29.0
                        )
                        self.nefit.xmppclient.message_event.clear()

                        if self.connected_state == STATE_ERROR_AUTH:
                            self.is_connecting = False
                            return

                        self.connected_state = STATE_CONNECTION_VERIFIED
                        _LOGGER.info(
                            "Connected %s with %d retries and %d test retries.",
                            self.serial,
                            retries_connection,
                            retries_validation,
                        )
                    except asyncio.TimeoutError:
                        _LOGGER.error(
                            "Did not get a response in time for testing connection (validation retries=%d).",
                            retries_validation,
                        )
                        retries_validation = retries_validation + 1
                    except:  # noqa: E722 pylint: disable=bare-except
                        _LOGGER.error("No connection while testing connection.")
                        break

            if self.connected_state != STATE_CONNECTION_VERIFIED:
                self.hass.components.persistent_notification.create(
                    f"Did not succeed in connecting {self.serial} to Bosch cloud after retrying 3 times. Retry in 30 seconds.",
                    title="Nefit connect error",
                    notification_id="nefit_connect_error",
                )
                self.is_connecting = False

                # wait 30 seconds to retry
                await asyncio.sleep(30)
                await self.connect()

            self.is_connecting = False
        else:
            _LOGGER.debug("Connection procedure was already running..")

    async def shutdown(self, event):
        """Shutdown."""
        _LOGGER.debug("Shutdown connection to Bosch cloud")
        self.expected_end = True
        await self.nefit.disconnect()

    async def no_content_callback(self, data):
        """Log no content."""
        _LOGGER.debug("no_content_callback: %s", data)

    async def failed_auth_handler(self, event):
        """Handle failed auth."""
        self.connected_state = STATE_ERROR_AUTH
        self.nefit.xmppclient.connected_event.set()

        # disconnect, since nothing will work from now.
        await self.shutdown("auth_failed")

        if event == "auth_error_password":
            self.hass.components.persistent_notification.create(
                f"Invalid password for connecting {self.serial} to Bosch cloud.",
                title="Nefit password error",
                notification_id="nefit_password_error",
            )
        else:
            self.hass.components.persistent_notification.create(
                f"Invalid credentials (serial or accesskey) for connecting {self.serial} to Bosch cloud.",
                title="Nefit authentication error",
                notification_id="nefit_logon_error",
            )

    async def session_end_callback(self):
        """If connection is closed unexpectedly, try to reconnect."""
        if not self.expected_end:
            self.hass.components.persistent_notification.create(
                f"Unexpected disconnect of {self.serial} with Bosch server. Try to reconnect..",
                title="Nefit disconnect",
                notification_id="nefit_disconnect",
            )

            _LOGGER.info("Starting reconnect procedure.")
            # Reset values
            self.connected_state = STATE_INIT
            self.expected_end = False

            # Retry connection
            await self.connect()

    async def parse_message(self, data):
        """Message received callback function for the XMPP client."""
        if (
            data["id"] == "/ecus/rrc/uiStatus"
            and self.connected_state == STATE_CONNECTION_VERIFIED
        ):
            self._data["temp_setpoint"] = float(data["value"]["TSP"])  # for climate
            self._data["inhouse_temperature"] = float(
                data["value"]["IHT"]
            )  # for climate
            self._data["user_mode"] = data["value"]["UMD"]  # for climate
            self._data["boiler_indicator"] = data["value"]["BAI"]  # for climate
            self._data["last_update"] = data["value"]["CTD"]

            for val, key in self._status_keys.items():
                self._data[key] = data["value"].get(val)
        elif (
            data["id"].startswith("/ecus/rrc/homeentrancedetection/userprofile")
            and self.connected_state == STATE_CONNECTION_VERIFIED
        ):
            m = re.search(r"(?<=userprofile)\w+", data["id"])
            id = m.group(0)

            val = data["id"].rsplit("/", 1)[-1]

            self._data[f"presence{id}_{val}"] = data["value"]
        elif (
            data["id"] in self._urls
            and self.connected_state == STATE_CONNECTION_VERIFIED
        ):
            self._data[self._urls[data["id"]]["key"]] = data["value"]
        else:
            return

        if self._request == data["id"]:
            self._event.set()
        else:
            self.async_set_updated_data(self._data)

    async def _async_update_data(self):
        """Update data via library."""
        if self.connected_state != STATE_CONNECTION_VERIFIED:
            raise UpdateFailed("Nefit easy not connected!")

        url = "/ecus/rrc/uiStatus"
        await self._async_get_url(url)

        if self._presence_init is False:
<<<<<<< HEAD
            await self._async_init_presence()
=======
            if "home_entrance_detection" in self._urls:
                await self._async_init_presence()
>>>>>>> 59c164ed
            self._presence_init = True

        for url in self._urls:
            await self._async_get_url(url)

        return self._data

    async def _async_init_presence(self):
        for i in range(0, 10):
            url = f"/ecus/rrc/homeentrancedetection/userprofile{i}/active"
            await self._async_get_url(url)

            if self._data[f"presence{i}_active"] == "on":
                self._urls[f"/ecus/rrc/homeentrancedetection/userprofile{i}/name"] = {}
                self._urls[
                    f"/ecus/rrc/homeentrancedetection/userprofile{i}/detected"
                ] = {}

    async def update_ui_status_later(self, delay):
        """Force update of uiStatus after delay."""
        self.hass.loop.call_later(delay, self.nefit.get, "/ecus/rrc/uiStatus")

    async def _async_get_url(self, url):
        self._event.clear()
        self._request = url
        self.nefit.get(url)
        await asyncio.wait_for(self._event.wait(), timeout=9)
        self._request = None<|MERGE_RESOLUTION|>--- conflicted
+++ resolved
@@ -374,12 +374,8 @@
         await self._async_get_url(url)
 
         if self._presence_init is False:
-<<<<<<< HEAD
-            await self._async_init_presence()
-=======
             if "home_entrance_detection" in self._urls:
                 await self._async_init_presence()
->>>>>>> 59c164ed
             self._presence_init = True
 
         for url in self._urls:
